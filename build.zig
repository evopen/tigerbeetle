--- conflicted
+++ resolved
@@ -45,7 +45,6 @@
         test_step.dependOn(&unit_tests.step);
     }
 
-<<<<<<< HEAD
     {
         const benchmark = b.addExecutable("eytzinger_benchmark", "src/eytzinger_benchmark.zig");
         benchmark.setTarget(target);
@@ -64,7 +63,8 @@
 
         const step = b.step("benchmark_ewah", "Benchmark EWAH codec");
         step.dependOn(&run_cmd.step);
-=======
+    }
+
     { 
         const tb_client = b.addStaticLibrary("tb_client", "src/c/tb_client.zig");
         tb_client.setMainPkgPath("src");
@@ -79,8 +79,7 @@
             tb_client.linkLibC();
         }
 
-        const build_step = b.step("tb_client", "Build the TigerBeetle C client shared library");
+        const build_step = b.step("tb_client", "Build C client shared library");
         build_step.dependOn(&tb_client.step);
->>>>>>> e70fb088
     }
 }